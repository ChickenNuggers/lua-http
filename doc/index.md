--- conflicted
+++ resolved
@@ -901,17 +901,6 @@
 
 The [`.tls`](#http.request.tls) and [`.body`](#http.request.body) fields are shallow copied from the original request.
 
-<<<<<<< HEAD
-### `request:set_form_data(dict)` <!-- --> {#http.request:set_form_data}
-
-Turns the request into a POST request with a `"application/x-www-form-urlencoded"` encoded body.
-
-`dict` should be a table with string keys and string values.
-
-
-### `request:clone()` <!-- --> {#http.request:clone}
-=======
->>>>>>> 8b7f4ba5
 
 ### `request:handle_redirect(headers)` <!-- --> {#http.request:handle_redirect}
 
@@ -936,6 +925,13 @@
   - If `body` is a string it will be sent as given.
   - If `body` is a function, it will be called repeatedly like an iterator. It should return chunks of the request body as a string or `nil` if done.
   - If `body` is a lua file object, it will be [`:seek`'d](http://www.lua.org/manual/5.3/manual.html#pdf-file:seek) to the start, then sent as a body. Any errors encountered during file operations **will be thrown**.
+
+
+### `request:set_form_data(dict)` <!-- --> {#http.request:set_form_data}
+
+Turns the request into a POST request with a `"application/x-www-form-urlencoded"` encoded body.
+
+`dict` should be a table with string keys and string values.
 
 
 ### `request:go(timeout)` <!-- --> {#http.request:timeout}
