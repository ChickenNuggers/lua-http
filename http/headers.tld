--- conflicted
+++ resolved
@@ -7,12 +7,7 @@
 	const geti : (self, integer) -> (string, string, boolean)
 	const get_as_sequence : (self, string) -> ({"n": integer, integer:string})
 	const get : (self, string) -> (string*)
-<<<<<<< HEAD
-	const get_comma_separated : (self, string) -> (string)
-=======
 	const get_comma_separated : (self, string) -> (string|nil)
-	const get_as_sequence : (self, string) -> ({"n": integer, integer:string})
->>>>>>> 4ec74ce6
 	const modifyi : (self, integer, string, boolean?) -> ()
 	const upsert : (self, string, string, boolean?) -> ()
 	const sort : (self) -> ()
